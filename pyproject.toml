--- conflicted
+++ resolved
@@ -18,63 +18,10 @@
 gym = "0.23.1"
 torch = ">=1.12.1"
 stable-baselines3 = "1.2.0"
-<<<<<<< HEAD
-
-[tool.poetry.group.dev.dependencies]
-pre-commit = "^2.20.0"
-
-[tool.poetry.group.atari]
-optional = true
-[tool.poetry.group.atari.dependencies]
-ale-py = "0.7.4"
-AutoROM = {extras = ["accept-rom-license"], version = "^0.4.2"}
-opencv-python = "^4.6.0.66"
-
-[tool.poetry.group.pybullet]
-optional = true
-[tool.poetry.group.pybullet.dependencies]
-pybullet = "3.1.8"
-
-[tool.poetry.group.procgen]
-optional = true
-[tool.poetry.group.procgen.dependencies]
-procgen = "^0.10.7"
-
-[tool.poetry.group.pytest]
-optional = true
-[tool.poetry.group.pytest.dependencies]
-pytest = "^7.1.3"
-
-[tool.poetry.group.mujoco]
-optional = true
-[tool.poetry.group.mujoco.dependencies]
-free-mujoco-py = "^2.1.6"
-
-[tool.poetry.group.docs]
-optional = true
-[tool.poetry.group.docs.dependencies]
-mkdocs-material = "^8.4.3"
-markdown-include = "^0.7.0"
-
-[tool.poetry.group.jax]
-optional = true
-[tool.poetry.group.jax.dependencies]
-jax = "^0.3.17"
-jaxlib = "^0.3.15"
-flax = "^0.6.0"
-tensorflow-probability = "^0.18.0"
-
-[tool.poetry.group.optuna]
-optional = true
-[tool.poetry.group.optuna.dependencies]
-optuna = "^3.0.1"
-optuna-dashboard = "^0.7.2"
-=======
 gymnasium = ">=0.28.1"
 moviepy = "^1.0.3"
 pygame = "2.1.0"
 huggingface-hub = "^0.11.1"
->>>>>>> 3f37fa8b
 rich = "<12.0"
 
 ale-py = {version = "0.7.4", optional = true}
